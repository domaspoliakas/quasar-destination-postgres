--- conflicted
+++ resolved
@@ -1,8 +1,4 @@
 {
-<<<<<<< HEAD
-  "precog-quasar": "188.0.2-c871fa8",
-=======
-  "precog-quasar": "189.0.0",
->>>>>>> c402dc36
+  "precog-quasar": "189.0.0-d017f28",
   "precog-qdata": "15.0.15"
 }