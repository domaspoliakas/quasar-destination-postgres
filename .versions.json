{
<<<<<<< HEAD
  "precog-quasar": "208.0.0-99f5124",
  "precog-qdata": "16.0.0",
  "precog-quasar-lib-jdbc": "0.38.0-3927aec"
=======
  "precog-quasar": "210.0.0",
  "precog-qdata": "16.0.0",
  "precog-quasar-lib-jdbc": "0.40.0"
>>>>>>> 363b87bc
}<|MERGE_RESOLUTION|>--- conflicted
+++ resolved
@@ -1,11 +1,5 @@
 {
-<<<<<<< HEAD
-  "precog-quasar": "208.0.0-99f5124",
-  "precog-qdata": "16.0.0",
-  "precog-quasar-lib-jdbc": "0.38.0-3927aec"
-=======
   "precog-quasar": "210.0.0",
   "precog-qdata": "16.0.0",
   "precog-quasar-lib-jdbc": "0.40.0"
->>>>>>> 363b87bc
 }