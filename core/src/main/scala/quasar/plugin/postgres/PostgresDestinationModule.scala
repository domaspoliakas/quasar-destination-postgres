--- conflicted
+++ resolved
@@ -101,11 +101,7 @@
       _ <- EitherT.right[InitErr](Resource.liftF(Sync[F].delay(
         log.info(s"Initialized postgres destination: tag = $suffix, config = ${cfg.sanitized.asJson}"))))
 
-<<<<<<< HEAD
     } yield new PostgresDestination(xa, cfg.writeMode.getOrElse(WriteMode.Replace)): Destination[F]
-=======
-    } yield new PostgresDestination(xa): Destination[F]
->>>>>>> 6bd98196
 
     init.value
   }
